// Copyright 2014 The Gfx-rs Developers.
//
// Licensed under the Apache License, Version 2.0 (the "License");
// you may not use this file except in compliance with the License.
// You may obtain a copy of the License at
//
//     http://www.apache.org/licenses/LICENSE-2.0
//
// Unless required by applicable law or agreed to in writing, software
// distributed under the License is distributed on an "AS IS" BASIS,
// WITHOUT WARRANTIES OR CONDITIONS OF ANY KIND, either express or implied.
// See the License for the specific language governing permissions and
// limitations under the License.

<<<<<<< HEAD
#![feature(phase, unsafe_destructor)]
=======
#![feature(unsafe_destructor)]
>>>>>>> 4e937771
#![deny(missing_docs)]
#![deny(missing_copy_implementations)]

//! Graphics device. Not meant for direct use.

<<<<<<< HEAD
#[macro_use]
extern crate log;
=======
#[macro_use] extern crate log;
>>>>>>> 4e937771
extern crate libc;

// TODO: Remove these exports once `gl_device` becomes a separate crate.
pub use self::gl_device as back;

use std::mem;
use std::slice;
use std::ops::{Deref, DerefMut};

pub mod attrib;
pub mod draw;
pub mod shade;
pub mod state;
pub mod target;
pub mod tex;

// TODO: This will become a separate crate once associated items are implemented
// in rustc and subsequently used in the `Device` trait.
/* #[cfg(gl)] */ #[path = "../gl_device/lib.rs"] pub mod gl_device;

/// Draw vertex count.
pub type VertexCount = u32;
/// Draw number of instances
pub type InstanceCount = u32;
/// Index of a uniform block.
pub type UniformBlockIndex = u8;
/// Slot for an attribute.
pub type AttributeSlot = u8;
/// Slot for a uniform buffer object.
pub type UniformBufferSlot = u8;
/// Slot a texture can be bound to.
pub type TextureSlot = u8;

/// Specifies the access allowed to a buffer mapping.
#[derive(Copy)]
pub enum MapAccess {
    /// Only allow reads.
    Readable,
    /// Only allow writes.
    Writable,
    /// Allow full access.
    RW
}

/// A handle to a readable map, which can be sliced.
pub struct ReadableMapping<'a, T: Copy, C: draw::CommandBuffer, D: 'a + Device<C>> {
    raw: back::RawMapping,
    len: uint,
    device: &'a mut D,
}

impl<'a, T: Copy, C: draw::CommandBuffer, D: Device<C>> Deref for ReadableMapping<'a, T, C, D> {
    type Target = [T];

    fn deref(&self) -> &[T] {
        unsafe { mem::transmute(slice::from_raw_buf(&(self.raw.pointer as *const T), self.len)) }
    }
}

#[unsafe_destructor]
impl<'a, T: Copy, C: draw::CommandBuffer, D: Device<C>> Drop for ReadableMapping<'a, T, C, D> {
    fn drop(&mut self) {
        self.device.unmap_buffer_raw(self.raw)
    }
}

/// A handle to a writable map, which only allows setting elements.
pub struct WritableMapping<'a, T: Copy, C: draw::CommandBuffer, D: 'a + Device<C>> {
    raw: back::RawMapping,
    len: uint,
    device: &'a mut D,
}

impl<'a, T: Copy, C: draw::CommandBuffer, D: Device<C>> WritableMapping<'a, T, C, D> {
    /// Set a value in the buffer
    pub fn set(&mut self, idx: uint, val: T) {
        if idx >= self.len {
            panic!("Tried to write out of bounds to a WritableMapping!")
        }
        unsafe { *(std::mem::transmute::<_, *mut T>(self.raw.pointer).offset(idx as int)) = val }
    }
}

#[unsafe_destructor]
impl<'a, T: Copy, C: draw::CommandBuffer, D: Device<C>> Drop for WritableMapping<'a, T, C, D> {
    fn drop(&mut self) {
        self.device.unmap_buffer_raw(self.raw)
    }
}

/// A handle to a complete readable/writable map, which can be sliced both ways.
pub struct RWMapping<'a, T: Copy, C: draw::CommandBuffer, D: 'a + Device<C>> {
    raw: back::RawMapping,
    len: uint,
    device: &'a mut D,
}

impl<'a, T: Copy, C: draw::CommandBuffer, D: Device<C>> Deref for RWMapping<'a, T, C, D> {
    type Target = [T];

    fn deref(&self) -> &[T] {
        unsafe { mem::transmute(slice::from_raw_buf(&(self.raw.pointer as *const T), self.len)) }
    }
}

impl<'a, T: Copy, C: draw::CommandBuffer, D: Device<C>> DerefMut for RWMapping<'a, T, C, D> {
    fn deref_mut(&mut self) -> &mut [T] {
        unsafe { mem::transmute(slice::from_raw_mut_buf(&self.raw.pointer, self.len)) }
    }
}

#[unsafe_destructor]
impl<'a, T: Copy, C: draw::CommandBuffer, D: Device<C>> Drop for RWMapping<'a, T, C, D> {
    fn drop(&mut self) {
        self.device.unmap_buffer_raw(self.raw)
    }
}

/// A generic handle struct
#[derive(Copy, Clone, PartialEq, Show)]
pub struct Handle<T, I>(T, I);

impl<T: Copy, I> Handle<T, I> {
    /// Get the internal name
    pub fn get_name(&self) -> T {
        let Handle(name, _) = *self;
        name
    }

    /// Get the info reference
    pub fn get_info(&self) -> &I {
        let Handle(_, ref info) = *self;
        info
    }
}

/// Type-safe buffer handle
#[derive(Copy, Show, PartialEq, Clone)]
pub struct BufferHandle<T> {
    raw: RawBufferHandle,
}

impl<T> BufferHandle<T> {
    /// Create a type-safe BufferHandle from a RawBufferHandle
    pub fn from_raw(handle: RawBufferHandle) -> BufferHandle<T> {
        BufferHandle {
            raw: handle,
        }
    }

    /// Cast the type this BufferHandle references
    pub fn cast<U>(self) -> BufferHandle<U> {
        BufferHandle::from_raw(self.raw)
    }

    /// Get the underlying GL name for this BufferHandle
    pub fn get_name(&self) -> back::Buffer {
        self.raw.get_name()
    }

    /// Get the associated information about the buffer
    pub fn get_info(&self) -> &BufferInfo {
        self.raw.get_info()
    }

    /// Get the underlying raw Handle
    pub fn raw(&self) -> RawBufferHandle {
        self.raw
    }

    /// Get the number of elements in the buffer.
    ///
    /// Fails if `T` is zero-sized.
    pub fn len(&self) -> uint {
        assert!(mem::size_of::<T>() != 0, "Cannot determine the length of zero-sized buffers.");
        self.get_info().size / mem::size_of::<T>()
    }
}

/// Raw (untyped) Buffer Handle
pub type RawBufferHandle = Handle<back::Buffer, BufferInfo>;
/// Array Buffer Handle
pub type ArrayBufferHandle = Handle<back::ArrayBuffer, ()>;
/// Shader Handle
pub type ShaderHandle  = Handle<back::Shader, shade::Stage>;
/// Program Handle
pub type ProgramHandle = Handle<back::Program, shade::ProgramInfo>;
/// Frame Buffer Handle
pub type FrameBufferHandle = Handle<back::FrameBuffer, ()>;
/// Surface Handle
pub type SurfaceHandle = Handle<back::Surface, tex::SurfaceInfo>;
/// Texture Handle
pub type TextureHandle = Handle<back::Texture, tex::TextureInfo>;
/// Sampler Handle
pub type SamplerHandle = Handle<back::Sampler, tex::SamplerInfo>;

/// A helper method to test `#[vertex_format]` without GL context
//#[cfg(test)]
pub fn make_fake_buffer<T>() -> BufferHandle<T> {
    let info = BufferInfo {
        usage: BufferUsage::Static,
        size: 0,
    };
    BufferHandle::from_raw(Handle(0, info))
}

/// Return the framebuffer handle for the screen.
pub fn get_main_frame_buffer() -> FrameBufferHandle {
    Handle(0, ())
}

/// Treat a given slice as `&[u8]` for the given function call
pub fn as_byte_slice<T>(slice: &[T]) -> &[u8] {
    let len = mem::size_of::<T>() * slice.len();
    let slice = std::raw::Slice { data: slice.as_ptr(), len: len };
    unsafe { mem::transmute(slice) }
}

/// Features that the device supports.
#[derive(Copy, Show)]
#[allow(missing_docs)] // pretty self-explanatory fields!
pub struct Capabilities {
    pub shader_model: shade::ShaderModel,

    pub max_draw_buffers: uint,
    pub max_texture_size: uint,
    pub max_vertex_attributes: uint,

    pub array_buffer_supported: bool,
    pub fragment_output_supported: bool,
    pub immutable_storage_supported: bool,
    pub instance_base_supported: bool,
    pub instance_call_supported: bool,
    pub instance_rate_supported: bool,
    pub render_targets_supported: bool,
    pub sampler_objects_supported: bool,
    pub uniform_block_supported: bool,
    pub vertex_base_supported: bool,
}

/// Describes what geometric primitives are created from vertex data.
#[derive(Copy, Clone, PartialEq, Show)]
#[repr(u8)]
pub enum PrimitiveType {
    /// Each vertex represents a single point.
    Point,
    /// Each pair of vertices represent a single line segment. For example, with `[a, b, c, d,
    /// e]`, `a` and `b` form a line, `c` and `d` form a line, and `e` is discarded.
    Line,
    /// Every two consecutive vertices represent a single line segment. Visually forms a "path" of
    /// lines, as they are all connected. For example, with `[a, b, c]`, `a` and `b` form a line
    /// line, and `b` and `c` form a line.
    LineStrip,
    /// Each triplet of vertices represent a single triangle. For example, with `[a, b, c, d, e]`,
    /// `a`, `b`, and `c` form a triangle, `d` and `e` are discarded.
    TriangleList,
    /// Every three consecutive vertices represent a single triangle. For example, with `[a, b, c,
    /// d]`, `a`, `b`, and `c` form a triangle, and `b`, `c`, and `d` form a triangle.
    TriangleStrip,
    /// The first vertex with the last two are forming a triangle. For example, with `[a, b, c, d
    /// ]`, `a` , `b`, and `c` form a triangle, and `a`, `c`, and `d` form a triangle.
    TriangleFan,
    //Quad,
}

/// A type of each index value in the mesh's index buffer
pub type IndexType = attrib::IntSize;

/// A hint as to how this buffer will be used.
///
/// The nature of these hints make them very implementation specific. Different drivers on
/// different hardware will handle them differently. Only careful profiling will tell which is the
/// best to use for a specific buffer.
#[derive(Copy, Clone, PartialEq, Show)]
#[repr(u8)]
pub enum BufferUsage {
    /// Once uploaded, this buffer will rarely change, but will be read from often.
    Static,
    /// This buffer will be updated "frequently", and will be read from multiple times between
    /// updates.
    Dynamic,
    /// This buffer always or almost always be updated after each read.
    Stream,
}

/// An information block that is immutable and associated with each buffer
#[derive(Copy, Clone, PartialEq, Show)]
pub struct BufferInfo {
    /// Usage hint
    pub usage: BufferUsage,
    /// Size in bytes
    pub size: uint,
}

/// Serialized device command.
/// While this is supposed to be an internal detail of a device,
/// this particular representation may be used by different backends,
/// such as OpenGL (prior to GLNG) and DirectX (prior to DX12)
#[allow(missing_docs)]
#[derive(Copy, Show)]
pub enum Command {
    BindProgram(back::Program),
    BindArrayBuffer(back::ArrayBuffer),
    BindAttribute(AttributeSlot, back::Buffer, attrib::Format),
    BindIndex(back::Buffer),
    BindFrameBuffer(target::Access, back::FrameBuffer),
    /// Unbind any surface from the specified target slot
    UnbindTarget(target::Access, target::Target),
    /// Bind a surface to the specified target slot
    BindTargetSurface(target::Access, target::Target, back::Surface),
    /// Bind a level of the texture to the specified target slot
    BindTargetTexture(target::Access, target::Target, back::Texture,
                      target::Level, Option<target::Layer>),
    BindUniformBlock(back::Program, UniformBufferSlot, UniformBlockIndex, back::Buffer),
    BindUniform(shade::Location, shade::UniformValue),
    BindTexture(TextureSlot, tex::TextureKind, back::Texture, Option<SamplerHandle>),
    SetDrawColorBuffers(uint),
    SetPrimitiveState(state::Primitive),
    SetViewport(target::Rect),
    SetMultiSampleState(Option<state::MultiSample>),
    SetScissor(Option<target::Rect>),
    SetDepthStencilState(Option<state::Depth>, Option<state::Stencil>, state::CullMode),
    SetBlendState(Option<state::Blend>),
    SetColorMask(state::ColorMask),
    UpdateBuffer(back::Buffer, draw::DataPointer, uint),
    UpdateTexture(tex::TextureKind, back::Texture, tex::ImageInfo, draw::DataPointer),
    // drawing
    Clear(target::ClearData, target::Mask),
    Draw(PrimitiveType, VertexCount, VertexCount, Option<(InstanceCount, VertexCount)>),
    DrawIndexed(PrimitiveType, IndexType, VertexCount, VertexCount, VertexCount, Option<(InstanceCount, VertexCount)>),
    Blit(target::Rect, target::Rect, target::Mask),
}

// CommandBuffer is really an associated type, so will look much better when
// Rust supports this natively.
/// An interface for performing draw calls using a specific graphics API
#[allow(missing_docs)]
pub trait Device<C: draw::CommandBuffer> {
    /// Returns the capabilities available to the specific API implementation
    fn get_capabilities<'a>(&'a self) -> &'a Capabilities;
    /// Reset all the states to disabled/default
    fn reset_state(&mut self);
    /// Submit a command buffer for execution
    fn submit(&mut self, buffer: (&C, &draw::DataBuffer));

    // resource creation
    fn create_buffer_raw(&mut self, size: uint, usage: BufferUsage) -> BufferHandle<()>;
    fn create_buffer<T>(&mut self, num: uint, usage: BufferUsage) -> BufferHandle<T> {
        self.create_buffer_raw(num * mem::size_of::<T>(), usage).cast()
    }
    fn create_buffer_static_raw(&mut self, data: &[u8]) -> BufferHandle<()>;
    fn create_buffer_static<T: Copy>(&mut self, data: &[T]) -> BufferHandle<T> {
        self.create_buffer_static_raw(as_byte_slice(data)).cast()
    }
    fn create_array_buffer(&mut self) -> Result<ArrayBufferHandle, ()>;
    fn create_shader(&mut self, stage: shade::Stage, code: shade::ShaderSource) ->
                     Result<ShaderHandle, shade::CreateShaderError>;
    fn shader_targets<'a>(&mut self, code: &'a ::shade::ShaderSource) -> Option<Vec<&'a str>>;
    fn create_program(&mut self, shaders: &[ShaderHandle], targets: Option<&[&str]>) -> Result<ProgramHandle, ()>;
    fn create_frame_buffer(&mut self) -> FrameBufferHandle;
    fn create_surface(&mut self, info: tex::SurfaceInfo) -> Result<SurfaceHandle, tex::SurfaceError>;
    fn create_texture(&mut self, info: tex::TextureInfo) -> Result<TextureHandle, tex::TextureError>;
    fn create_sampler(&mut self, info: tex::SamplerInfo) -> SamplerHandle;

    // resource deletion
    fn delete_buffer_raw(&mut self, buf: BufferHandle<()>);
    fn delete_buffer<T>(&mut self, buf: BufferHandle<T>) {
        self.delete_buffer_raw(buf.cast());
    }
    fn delete_shader(&mut self, ShaderHandle);
    fn delete_program(&mut self, ProgramHandle);
    fn delete_surface(&mut self, SurfaceHandle);
    fn delete_texture(&mut self, TextureHandle);
    fn delete_sampler(&mut self, SamplerHandle);

    /// Update the information stored in a specific buffer
    fn update_buffer_raw(&mut self, buf: BufferHandle<()>, data: &[u8],
                         offset_bytes: uint);
    fn update_buffer<T: Copy>(&mut self, buf: BufferHandle<T>, data: &[T],
                     offset_elements: uint) {
        self.update_buffer_raw(buf.cast(), as_byte_slice(data), mem::size_of::<T>() * offset_elements)
    }
    fn map_buffer_raw(&mut self, buf: BufferHandle<()>, access: MapAccess) -> back::RawMapping;
    fn unmap_buffer_raw(&mut self, map: back::RawMapping);
    fn map_buffer_readable<T: Copy>(&mut self, buf: BufferHandle<T>) -> ReadableMapping<T, C, Self>;
    fn map_buffer_writable<T: Copy>(&mut self, buf: BufferHandle<T>) -> WritableMapping<T, C, Self>;
    fn map_buffer_rw<T: Copy>(&mut self, buf: BufferHandle<T>) -> RWMapping<T, C, Self>;

    /// Update the information stored in a texture
    fn update_texture_raw(&mut self, tex: &TextureHandle, img: &tex::ImageInfo,
                          data: &[u8]) -> Result<(), tex::TextureError>;
    fn update_texture<T: Copy>(&mut self, tex: &TextureHandle,
                      img: &tex::ImageInfo, data: &[T])
                      -> Result<(), tex::TextureError> {
        self.update_texture_raw(tex, img, as_byte_slice(data))
    }
    fn generate_mipmap(&mut self, tex: &TextureHandle);
}

#[cfg(test)]
mod test {
    use std::mem;
    use super::{BufferHandle, Handle};
    use super::{BufferInfo, BufferUsage};

    fn mock_buffer<T>(usage: BufferUsage, len: uint) -> BufferHandle<T> {
        BufferHandle {
            raw: Handle(
                0,
                BufferInfo {
                    usage: usage,
                    size: mem::size_of::<T>() * len,
                },
            ),
        }
    }

    #[test]
    fn test_buffer_len() {
        assert_eq!(mock_buffer::<u8>(BufferUsage::Static, 8).len(), 8);
        assert_eq!(mock_buffer::<u16>(BufferUsage::Static, 8).len(), 8);
    }

    #[test]
    #[should_fail]
    fn test_buffer_zero_len() {
        let _ = mock_buffer::<()>(BufferUsage::Static, 0).len();
    }
}<|MERGE_RESOLUTION|>--- conflicted
+++ resolved
@@ -12,22 +12,14 @@
 // See the License for the specific language governing permissions and
 // limitations under the License.
 
-<<<<<<< HEAD
-#![feature(phase, unsafe_destructor)]
-=======
 #![feature(unsafe_destructor)]
->>>>>>> 4e937771
 #![deny(missing_docs)]
 #![deny(missing_copy_implementations)]
 
 //! Graphics device. Not meant for direct use.
 
-<<<<<<< HEAD
 #[macro_use]
 extern crate log;
-=======
-#[macro_use] extern crate log;
->>>>>>> 4e937771
 extern crate libc;
 
 // TODO: Remove these exports once `gl_device` becomes a separate crate.
