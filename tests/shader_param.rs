// Copyright 2014 The Gfx-rs Developers.
//
// Licensed under the Apache License, Version 2.0 (the "License");
// you may not use this file except in compliance with the License.
// You may obtain a copy of the License at
//
//     http://www.apache.org/licenses/LICENSE-2.0
//
// Unless required by applicable law or agreed to in writing, software
// distributed under the License is distributed on an "AS IS" BASIS,
// WITHOUT WARRANTIES OR CONDITIONS OF ANY KIND, either express or implied.
// See the License for the specific language governing permissions and
// limitations under the License.

#![feature(plugin)]

#[plugin]
extern crate gfx_macros;

mod secret_lib;

// Test all features
#[shader_param(TestBatch)]
#[allow(dead_code)]
struct TestParam {
    a: i32,
    b: [f32; 4],
    c: secret_lib::gfx::shade::TextureParam,
    d: secret_lib::gfx::RawBufferHandle,
    e: f32,
    #[name = "a_f"]
    f: [f32; 4],
}

// Test that there are no conflicts between the two reexport modules
#[shader_param(TestRefBatch, TestOwnedBatch)]
struct TestParam2 {
    a: i32,
    b: secret_lib::gfx::shade::TextureParam,
}

#[test]
fn test_shader_param() {
    // testing if the types are visible
<<<<<<< HEAD
    let _ref: Vec<TestRefBatch> = Vec::new();
    let _owned: Vec<TestOwnedBatch> = Vec::new();
    drop(_owned);
    drop(_ref);
=======
    let _ref: TestRefBatch;
    let _owned: TestOwnedBatch;
>>>>>>> 4e937771
}<|MERGE_RESOLUTION|>--- conflicted
+++ resolved
@@ -42,13 +42,6 @@
 #[test]
 fn test_shader_param() {
     // testing if the types are visible
-<<<<<<< HEAD
-    let _ref: Vec<TestRefBatch> = Vec::new();
-    let _owned: Vec<TestOwnedBatch> = Vec::new();
-    drop(_owned);
-    drop(_ref);
-=======
     let _ref: TestRefBatch;
     let _owned: TestOwnedBatch;
->>>>>>> 4e937771
 }