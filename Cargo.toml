[package]
name = "gfx_app"
version = "0.9.0"
description = "Cross platform GFX example application framework"
homepage = "https://github.com/gfx-rs/gfx"
keywords = ["graphics", "gamedev"]
license = "Apache-2.0"
authors = ["The Gfx-rs Developers"]
documentation = "https://docs.rs/gfx_app"

[features]
default = []
mint = ["gfx/mint", "gfx_core/mint"]
metal = ["gfx_device_metal", "gfx_window_metal"]
vulkan = ["gfx_device_vulkan", "gfx_window_vulkan"]
glfw = ["gfx_window_glfw"]
sdl = ["gfx_window_sdl"]
serialize = ["gfx/serialize", "gfx_core/serialize"]
headless = ["gfx_window_glutin/headless"]
unstable = []

[lib]
name = "gfx_app"

[dependencies]
log = "0.4"
env_logger = "0.6"
<<<<<<< HEAD
glutin = "0.20"
=======
glutin = "0.21"
>>>>>>> d565c19a
winit = "0.19"
gfx_core = { path = "src/core", version = "0.9" }
gfx = { path = "src/render", version = "0.18" }
gfx_macros = { path = "src/macros", version = "0.2" }
gfx_device_gl = { path = "src/backend/gl", version = "0.16" }
gfx_window_glutin = { path = "src/window/glutin", version = "0.30" }
gfx_window_glfw = { path = "src/window/glfw", version = "0.17", optional = true }
gfx_window_sdl = { path = "src/window/sdl", version = "0.9", optional = true }

[dependencies.gfx_device_vulkan]
path = "src/backend/vulkan"
version = "0.2"
optional = true

[dependencies.gfx_window_vulkan]
path = "src/window/vulkan"
version = "0.9"
optional = true

[dependencies.gfx_device_metal]
path = "src/backend/metal"
version = "0.3"
optional = true

[dependencies.gfx_window_metal]
path = "src/window/metal"
version = "0.9"
optional = true

[target.'cfg(windows)'.dependencies]
gfx_device_dx11 = { path = "src/backend/dx11", version = "0.8" }
gfx_window_dxgi = { path = "src/window/dxgi", version = "0.19" }

[[example]]
name = "blend"
path = "examples/blend/main.rs"

[[example]]
name = "cube"
path = "examples/cube/main.rs"

[[example]]
name = "deferred"
path = "examples/deferred/main.rs"

[[example]]
name = "flowmap"
path = "examples/flowmap/main.rs"

[[example]]
name = "gamma"
path = "examples/gamma/main.rs"

[[example]]
name = "performance"
path = "examples/performance/main.rs"

[[example]]
name = "shadow"
path = "examples/shadow/main.rs"

[[example]]
name = "skybox"
path = "examples/skybox/main.rs"

[[example]]
name = "terrain"
path = "examples/terrain/main.rs"

[[example]]
name = "terrain_tessellated"
path = "examples/terrain_tessellated/main.rs"

[[example]]
name = "triangle"
path = "examples/triangle/main.rs"

[[example]]
name = "instancing"
path = "examples/instancing/main.rs"

[[example]]
name = "ubo_tilemap"
path = "examples/ubo_tilemap/main.rs"

[[example]]
name = "mipmap"
path = "examples/mipmap/main.rs"

[[example]]
name = "particle"
path = "examples/particle/main.rs"

[[example]]
name = "render_target"
path = "examples/render_target/main.rs"

[dev-dependencies]
cgmath = "0.17"
<<<<<<< HEAD
gfx_gl = "0.5"
=======
gfx_gl = "0.6"
>>>>>>> d565c19a
rand = "0.5"
genmesh = "0.5"
noise = "0.2" #TODO: update
image = "0.21"<|MERGE_RESOLUTION|>--- conflicted
+++ resolved
@@ -25,11 +25,7 @@
 [dependencies]
 log = "0.4"
 env_logger = "0.6"
-<<<<<<< HEAD
-glutin = "0.20"
-=======
 glutin = "0.21"
->>>>>>> d565c19a
 winit = "0.19"
 gfx_core = { path = "src/core", version = "0.9" }
 gfx = { path = "src/render", version = "0.18" }
@@ -129,11 +125,7 @@
 
 [dev-dependencies]
 cgmath = "0.17"
-<<<<<<< HEAD
-gfx_gl = "0.5"
-=======
 gfx_gl = "0.6"
->>>>>>> d565c19a
 rand = "0.5"
 genmesh = "0.5"
 noise = "0.2" #TODO: update
